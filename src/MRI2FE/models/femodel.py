--- conflicted
+++ resolved
@@ -2,14 +2,9 @@
 
 import meshio
 import numpy as np
-<<<<<<< HEAD
-from typing import List, Union, Literal
-import meshio
-=======
 from numpy.typing import ArrayLike
 
 from ..utilities import element_centroids
->>>>>>> 4a30b506
 
 
 class FEModel:
@@ -19,20 +14,12 @@
         self,
         title: str = "",
         source: str = "",
-<<<<<<< HEAD
         imgout: str = None,
-        nodes: Union[list, np.ndarray] = None,
-        elements: Union[list, np.ndarray] = None,
-        parts: dict = None,
-        materials: List[dict] = None,
-        sections: List[dict] = None,
-=======
         nodes: Optional[ArrayLike] = None,
         elements: Optional[ArrayLike] = None,
         parts: Optional[dict] = None,
         materials: Optional[List[dict]] = None,
         sections: Optional[List[dict]] = None,
->>>>>>> 4a30b506
     ):
         """Initialize the FE model
 
