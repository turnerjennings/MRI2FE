--- conflicted
+++ resolved
@@ -233,14 +233,12 @@
 
 
 def segment_MRE_regions(
-<<<<<<< HEAD
-    img_list: List[Tuple[ANTsImage]],
+    
+    img_list: List[Tuple[ANTsImage, ANTsImage]],
     n_segs: int = 5,
     imgout: str = None,
     imgout_geom: Union[str, ANTsImage] = None,
-=======
-    img_list: List[Tuple[ANTsImage, ANTsImage]], n_segs: int = 5
->>>>>>> 4a30b506
+
 ):
     """Kmeans segmentation of MRE images
 
