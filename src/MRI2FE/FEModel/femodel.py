import numpy as np
<<<<<<< HEAD
import meshio
=======
from typing import List, Union
from ..utilities import element_centroids
>>>>>>> 99ecf262


class FEModel:
    def __init__(
        self,
        title: str = "",
        source: str = "",
        nodes: Union[list, np.ndarray] = None,
        elements: Union[list, np.ndarray] = None,
        parts: dict = None,
        materials: List[dict] = None,
        sections: List[dict] = None,
    ):
        """Initialize the FEModel data structure."""
        self.metadata = {
            "title": title,
            "source": source,
            "num_nodes": 0,
            "num_elements": 0,
        }

<<<<<<< HEAD
    def from_meshio(self, mesh: meshio.Mesh, default_part_id: int = 1):
        """
        Convert a meshio.Mesh object into a custom FEModel object.

        Args:
            mesh: meshio.Mesh object
            title: Metadata title for FEModel
            source: Metadata source for FEModel
            default_part_id: Default part ID for all elements

        Returns:
            FEModel instance with custom nodes and elements
        """

        # Add nodes
        for node_id, (x, y, z) in enumerate(mesh.points, start=1):
            self.add_node(node_id, x, y, z)

        # Handle only one type of element for now (ex. "tetra")
        supported_keys = ["tetra"]
        found = False
        for key in supported_keys:
            if key in mesh.cells_dict:
                elements = mesh.cells_dict[key]
                for elem_id, node_ids in enumerate(elements, start=1):
                    # FIXED: + 1 offset since meshio is zero indexed but FEModel is one indexed
                    self.add_element(
                        elem_id, [i + 1 for i in node_ids], default_part_id
                    )
                found = True
                break

        if not found:
            raise ValueError(
                f"No supported cell types found in mesh. Supported: {supported_keys}"
            )

    def add_node(self, node_id: int, x: float, y: float, z: float):
=======
        # create node table - List of nodes: [node_id, x, y, z]
        if nodes is not None:
            if isinstance(nodes,np.ndarray):
                self.node_table = nodes.tolist()
            elif isinstance(nodes,np.ndarray):
                self.node_table = nodes
            else:
                raise ValueError("Nodes must be a list or numpy array")
        else:
            self.node_table: List[list] = []

        # create element table - List of elements: [element_id, part_id, node1, node2, node3, node4]
        if elements is not None:
            if isinstance(elements, np.ndarray):
                self.element_table = elements.tolist()
            elif isinstance(elements,list):
                self.element_table = elements
            else:
                raise ValueError("Elements must be a list or numpy array")

        else:
            self.element_table: List[list] = []

        # create centroid table - List of centroids: [x,y,z]
        self.centroid_table: List[list] = []
        if len(self.element_table) > 0:
            for element in self.element_table:
                self.centroid_table.append(
                    element_centroids(element, np.array(self.node_table))
                )

        # create part info - Dictionary with keys "part id" and dictionary of "name":str and "constants":list
        if parts is not None:
            if isinstance(parts,dict):
                self.part_info = parts
            else:
                raise ValueError("Parts must be a dictionary")
        else:
            self.part_info: dict = {}

        # create material info - List of Dictionaries with three entries: "type":str, "ID":int, and "constants":list[int,float]
        if materials is not None:
            if isinstance(materials,list):
                self.material_info = materials
            else:
                raise ValueError("Materials must be a list of dictionaries")
        else:
            self.material_info: List[dict] = []

        # create section info - List of Dictionaries with two entries: "ID": str and "constants":list[int, float]
        if sections is not None:
            if isinstance(sections,list):
                self.section_info = sections
            else:
                raise ValueError("Sections must be a list of dictionaries")
        else:
            self.section_info: List[dict] = []

    def add_nodes(
        self,
        node_id: int = None,
        x: float = None,
        y: float = None,
        z: float = None,
        node_array: np.ndarray = None,
    ):
>>>>>>> 99ecf262
        """Add a node to the node table."""
        # check which input type is provided
        if all(var is not None for var in [node_id, x, y, z]):
            indiv_input = True
            node_id_list = [node_id]

        elif node_array is not None:
            indiv_input = False
            node_array = np.atleast_2d(node_array)
            node_id_list = node_array[:, 0]

        else:
            raise ValueError(
                "Must provide either (node_id,x,y,z) or node_array"
            )

        # check if node already in the table
        node_table = self.get_node_table()
        node_table = np.atleast_2d(node_table)
        for n in node_id_list:
            if node_table.shape[0] > 1 and n in node_table[:, 0]:
                raise ValueError(f"Node ID {n} already exists, cannot append")

        # add nodes to node table
        if indiv_input:
            self.node_table.append([node_id, x, y, z])
            self.metadata["num_nodes"] += 1
        else:
            node_array = node_array.tolist()

            for node in node_array:
                self.node_table.append(node)
                self.metadata["num_nodes"] += 1

    def add_elements(
        self,
        element_id: int = None,
        part_id: int = None,
        nodes: list = None,
        element_array: np.ndarray = None,
    ):
        """Add an element to the element table.

        Args:
            element_id: The ID of the element
            nodes: List of node references
            part_id: The part ID for this element
        """

        if all(var is not None for var in [element_id, part_id, nodes]):
            indiv_input = True
            element_id_list = [element_id]

        elif element_array is not None:
            indiv_input = False

            element_array = np.atleast_2d(element_array)
            element_id_list = element_array[:, 0]

        else:
            raise ValueError(
                "Must provide either (element_id, part_id, nodes) or element_array"
            )

        # check if element already exists
        element_table = self.get_element_table()
        element_table = np.atleast_2d(element_table)
        for e in element_id_list:
            if element_table.shape[0] > 1 and e in element_table[:, 0]:
                raise ValueError(
                    f"Element ID {e} already exists, cannot insert"
                )

        if indiv_input:
            self.element_table.append([element_id, part_id] + nodes)
            self.metadata["num_elements"] += 1
            self.centroid_table.append(
                element_centroids(
                    [element_id, part_id] + nodes, np.array(self.node_table)
                )
            )
        else:
            element_list = element_array.tolist()

            for element in element_list:
                self.element_table.append(element)
                self.metadata["num_elements"] += 1
                self.centroid_table.append(
                    element_centroids(element, np.array(self.node_table))
                )

    def add_part(self, part_id: int, name: str, material_constants: list):
        """Add part information (e.g., material constants)."""
        self.part_info[part_id] = {}
        self.part_info[part_id]["name"] = name
        self.part_info[part_id]["constants"] = material_constants

    def get_node_table(self):
        """Return the node table."""
        return np.array(self.node_table)

    def get_element_table(self):
        """Return the element table."""
        return np.array(self.element_table)

    def get_part_info(self):
        """Return the part information."""
        return self.part_info

    def __repr__(self):
        """String representation of the FEModel."""
        return (
            f"FEModel(title={self.metadata['title']}, "
            f"source={self.metadata['source']}, "
            f"num_nodes={self.metadata['num_nodes']}, "
            f"num_elements={self.metadata['num_elements']})"
        )

    def write_lsdyna(self, filename: str):
        """
        Write FE model data to an LS-DYNA .k file.

        Args:
            model (FEAModel): Model containing nodes, elements, and materials.
            filename (str): Output file path for the .k file.
        """
        with open(filename, "w") as f:
            f.write("*KEYWORD\n")
            f.write(f"*TITLE\n{self.metadata['title']}\n")

            # Write nodes
            f.write("*NODE\n")
            for row in self.node_table:
                f.write(
                    f"{row[0]:8d}{row[1]:16.6f}{row[2]:16.6f}{row[3]:16.6f}\n"
                )

            # Write elements
            f.write("*ELEMENT_SOLID\n")
            for row in self.element_table:
                f.write(f"{row[0]:>8d}{row[1]:>8d}\n")  # eid and part id

                # write element connectivity, padding to 10-node format
                for i in range(2, len(row)):
                    f.write(f"{row[i]:>8d}")

                # Pad with last valid node or a dummy valid node ID (ex. repeat last node)
                last_node = row[-1]
                for i in range(len(row), 10):
                    f.write(f"{last_node:>8d}")

                # zero padding for n9 and n10
                f.write(f"{0:>8d}{0:>8d}")

                f.write("\n")

            # Writing parts
            for id, part in self.part_info.items():
                f.write("*PART\n")
                f.write(part["name"] + "\n")
                part_insert = [0, 0, 0, 0, 0, 0, 0, 0]
                part_insert[0] = int(id)
                # update default part with all available information
                for idx, item in enumerate(part["constants"]):
                    part_insert[idx + 1] = item

                for item in part_insert:
                    f.write(f"{item:>10d}")
                f.write("\n")

            # Write solid sections
            for sec in self.section_info:
                f.write("*SECTION_SOLID\n")
                secid = sec["ID"]
                elform = sec["constants"][0]
                aet = 0
                if len(sec["constants"]) > 1:
                    aet = sec["constants"][1]
                f.write(
                    f"{secid:>10d}{elform:>10d}{aet:10d}{0.0:>40.1f}{0.0:>10.1f}\n"
                )

            # Write materials
            for mat in self.material_info:
                mat_type = mat["type"]
                mat_id = mat["ID"]
                props = mat["constants"]

                # check if multi-line input card, raise error if yes
                if len(props) > 7:
                    raise ValueError(
                        f"Error in material id {mat_id}: multi-line input cards not supported"
                    )

                mat_insert = [0.0, 0.0, 0.0, 0.0, 0.0, 0.0, 0.0, 0.0]
                mat_insert[0] = mat_id
                for idx, item in enumerate(props):
                    mat_insert[idx + 1] = item

                f.write(f"*MAT_{mat_type}\n")
                for item in mat_insert:
                    if isinstance(item, int):
                        f.write(f"{item:>10d}")
                    elif isinstance(item, float) and item == 0.0:
                        f.write(f"{0.0:>10.1f}")
                    elif isinstance(item, float):
                        f.write(f"{item:>10.2E}")
                    else:
                        raise ValueError(
                            f"Unsupported type in material constants: {type(item)}"
                        )

                f.write("\n")

            # End of file
            f.write("*END\n")<|MERGE_RESOLUTION|>--- conflicted
+++ resolved
@@ -1,10 +1,6 @@
 import numpy as np
-<<<<<<< HEAD
-import meshio
-=======
 from typing import List, Union
 from ..utilities import element_centroids
->>>>>>> 99ecf262
 
 
 class FEModel:
@@ -26,46 +22,6 @@
             "num_elements": 0,
         }
 
-<<<<<<< HEAD
-    def from_meshio(self, mesh: meshio.Mesh, default_part_id: int = 1):
-        """
-        Convert a meshio.Mesh object into a custom FEModel object.
-
-        Args:
-            mesh: meshio.Mesh object
-            title: Metadata title for FEModel
-            source: Metadata source for FEModel
-            default_part_id: Default part ID for all elements
-
-        Returns:
-            FEModel instance with custom nodes and elements
-        """
-
-        # Add nodes
-        for node_id, (x, y, z) in enumerate(mesh.points, start=1):
-            self.add_node(node_id, x, y, z)
-
-        # Handle only one type of element for now (ex. "tetra")
-        supported_keys = ["tetra"]
-        found = False
-        for key in supported_keys:
-            if key in mesh.cells_dict:
-                elements = mesh.cells_dict[key]
-                for elem_id, node_ids in enumerate(elements, start=1):
-                    # FIXED: + 1 offset since meshio is zero indexed but FEModel is one indexed
-                    self.add_element(
-                        elem_id, [i + 1 for i in node_ids], default_part_id
-                    )
-                found = True
-                break
-
-        if not found:
-            raise ValueError(
-                f"No supported cell types found in mesh. Supported: {supported_keys}"
-            )
-
-    def add_node(self, node_id: int, x: float, y: float, z: float):
-=======
         # create node table - List of nodes: [node_id, x, y, z]
         if nodes is not None:
             if isinstance(nodes,np.ndarray):
@@ -132,7 +88,6 @@
         z: float = None,
         node_array: np.ndarray = None,
     ):
->>>>>>> 99ecf262
         """Add a node to the node table."""
         # check which input type is provided
         if all(var is not None for var in [node_id, x, y, z]):
