--- conflicted
+++ resolved
@@ -25,12 +25,8 @@
 from . import MRE
 from . import Pipelines
 
-<<<<<<< HEAD
-from .generate_mesh import mesh_from_nifti, nifti_to_inr
-
-from .FEModel import FEModel
-=======
 from .models.femodel import FEModel
 
 from .generate_mesh import mesh_from_nifti, nifti_to_inr
->>>>>>> da418048
+
+from .FEModel import FEModel