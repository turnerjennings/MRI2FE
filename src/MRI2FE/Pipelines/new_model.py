--- conflicted
+++ resolved
@@ -1,9 +1,4 @@
-<<<<<<< HEAD
-from typing import Literal, Any, Union
-=======
-from typing import Any, List, Literal, Optional, Tuple, cast
-
->>>>>>> d4702b77
+from typing import Any, List, Literal, Optional, Tuple, cast, Union
 from ants import image_read
 
 from ..generate_mesh import mesh_from_nifti
@@ -54,17 +49,10 @@
         MRE_type: Literal[
             "stiffness_damping", "complex_shear"
         ] = "stiffness_damping",
-<<<<<<< HEAD
         MRE_geom: List[Union[str, Any]] = None,
         MRE_mask: Union[str, Any] = None,
         MRE_frequency: List[float] = None,
         MRE_to_transform: List[Tuple[Union[str, Any]]] = None,
-=======
-        MRE_geom: Optional[List[str | Any]] = None,
-        MRE_mask: Optional[str | Any] = None,
-        MRE_frequency: Optional[List[float]] = None,
-        MRE_to_transform: Optional[List[Tuple[str | Any]]] = None,
->>>>>>> d4702b77
         n_segs: int = 5,
         **kwargs,
     ):
