from typing import Any, List, Literal, Optional, Tuple

from ants import image_read

from ..generate_mesh import mesh_from_nifti
from ..models.femodel import FEModel
from ..MRE.calculate_prony import calculate_prony
from ..MRE.MRE_coregistration import coregister_MRE_images, segment_MRE_regions
from ..MRE.MRE_mapping import map_MRE_to_mesh


class FEModelbuilder:
<<<<<<< HEAD
    def __init__(self, title: str = "", source: str = "", imgout: str = None):
=======
    def __init__(self, title: str = "", source: str = ""):
>>>>>>> 4a30b506
        """Initialize the FEModel object to store model data.

        Args:
            title (str, optional): Optional title for the model which will be written to output solver decks. Defaults to "".
            source (str, optional): Optional source folder for model for internal tracking. Defaults to "".
        """
<<<<<<< HEAD
        self.model = FEModel(title=title, source=source, imgout=imgout)
=======
        self.model = FEModel(title=title, source=source)
>>>>>>> 4a30b506

    def mesh(
        self,
        img_path: str,
        img_labels: Optional[List[str]] = None,
        optimize: bool = False,
        **kwargs,
    ):
        """Generate a tetrahedral mesh from labeled MRI data and store in the FEModel object

        Args:
            img_path (str): Path to segmented, labeled MRI image.
            img_labels (List[str], optional): Optional labels providing names for each region of the labeled image. Defaults to None.
            optimize (bool, optional): Whether to perform post-process optimization on the tetrahedral mesh.  Increases quality and run time. Defaults to False.
        """
        self.labeled_geom = image_read(img_path)
        self.geom_labels = img_labels

        msh = mesh_from_nifti(filepath=img_path, optimize=optimize, **kwargs)

        self.model.from_meshio(msh, region_names=img_labels)

        return self

    def map_mre(
        self,
        target_label: int = 4,
        MRE_type: Literal[
            "stiffness_damping", "complex_shear"
        ] = "stiffness_damping",
        MRE_geom: Optional[List[str | Any]] = None,
        MRE_mask: Optional[str | Any] = None,
        MRE_frequency: Optional[List[float]] = None,
        MRE_to_transform: Optional[List[Tuple[str | Any]]] = None,
        n_segs: int = 5,
        **kwargs,
    ):
        """Calculate material model coefficients and map MRE material assignments onto an ROI on the mesh.

        Args:
            target_label (int, optional): Target integer label on the labeled image to map MRE material properties to. Defaults to 4.
            MRE_type ("stiffness_damping" or "complex_shear", optional): Specify whether MRE files are provided as shear stiffness and damping ratio or as storage and loss moduli. Defaults to "stiffness_damping".
            MRE_geom (List[str  |  Any], optional): List of images or paths to images for MRE geometries at each frequency. Defaults to None.
            MRE_mask (str | Any, optional): ROI mask for MRE geometry. Defaults to None.
            MRE_frequency (List[float], optional): List of frequencies for each MRE geometry image. Defaults to None.
            MRE_to_transform (List[Tuple[str  |  Any]], optional): List of tuples of strings or MRE images.  Each tuple represents either shear/damping or storage/loss moduli at a frequency given in MRE_frequency. Defaults to None.
            n_segs (int, optional): Number of segments to discretize the MRE material properties into. Defaults to 5.

        """
        _, transformed = coregister_MRE_images(
            segmented_geom=self.labeled_geom,
            target_label=target_label,
            MRE_geom=MRE_geom,
            MRE_mask=MRE_mask,
            MRE_to_transform=MRE_to_transform,
            imgout=self.model.metadata["imgout"],
            **kwargs,
        )
        # handle edge case if only one MRE frequency is used
        if isinstance(transformed, tuple):
            transformed = [transformed]

        self.transformed_mre = transformed

        labels, region_avgs = segment_MRE_regions(
            img_list=transformed,
            n_segs=n_segs,
            imgout=self.model.metadata["imgout"],
            imgout_geom=self.labeled_geom,
        )

        regions_props = []
        for i in range(len(region_avgs)):
            if MRE_type == "stiffness_damping":
                regions_props.append(
                    calculate_prony(
                        mu=region_avgs["1"][i],
                        xi=region_avgs["2"][i],
                        w=MRE_frequency,
                    )
                )

            elif MRE_type == "complex_shear":
                regions_props.append(
                    calculate_prony(
                        gp=region_avgs["1"][i],
                        gpp=region_avgs["2"][i],
                        w=MRE_frequency,
                    )
                )

        if self.geom_labels is not None:
            self.model = map_MRE_to_mesh(
                self.model,
                label_img=labels,
                region_properties=regions_props,
                target_region_id=target_label,
                region_prefix=self.geom_labels[target_label - 1],
            )
        else:
            self.model = map_MRE_to_mesh(
                self.model,
                label_img=labels,
                region_properties=regions_props,
                target_region_id=target_label,
            )

        return self

    def write(self, fpath: str, type: Literal["lsdyna"] = "lsdyna"):
        """Write model to output solver deck

        Args:
            fpath (str): File path to save output to.
            type ("lsdyna", optional): Output type to be saved.  Currently, only LS-DYNA is supported. Defaults to "lsdyna".

        """
        if type == "lsdyna":
            self.model.write_lsdyna(fpath)

        return self

    def build(self):
        """Return generated FEModel"""
        return self.model<|MERGE_RESOLUTION|>--- conflicted
+++ resolved
@@ -10,22 +10,14 @@
 
 
 class FEModelbuilder:
-<<<<<<< HEAD
     def __init__(self, title: str = "", source: str = "", imgout: str = None):
-=======
-    def __init__(self, title: str = "", source: str = ""):
->>>>>>> 4a30b506
         """Initialize the FEModel object to store model data.
 
         Args:
             title (str, optional): Optional title for the model which will be written to output solver decks. Defaults to "".
             source (str, optional): Optional source folder for model for internal tracking. Defaults to "".
         """
-<<<<<<< HEAD
         self.model = FEModel(title=title, source=source, imgout=imgout)
-=======
-        self.model = FEModel(title=title, source=source)
->>>>>>> 4a30b506
 
     def mesh(
         self,
