--- conflicted
+++ resolved
@@ -91,23 +91,15 @@
 
         mdl = FEModel(title="test", source="test")
 
-<<<<<<< HEAD
-=======
         mdl.from_meshio(mesh)
 
->>>>>>> d874170c
+
         assert mdl.node_table.shape[0] == mesh.points.shape[0]
 
         assert mdl.element_table.shape[0] == shp[0]
 
         # check for zero nodes and node range
         assert np.min(mdl.node_table[:, 0]) > 0
-<<<<<<< HEAD
-
-        assert np.min(mdl.element_table[:, 2:]) == np.min(mdl.node_table[:, 0])
-
-        assert np.max(mdl.element_table[:, 2:]) == np.max(mdl.node_table[:, 0])
-=======
 
         assert np.min(mdl.element_table[:, 2:]) == np.min(mdl.node_table[:, 0])
 
@@ -135,5 +127,4 @@
 
             np.testing.assert_array_less(
                 center_dist_mesh[points_in_region], radii[i - 1] + 0.1
-            )
->>>>>>> d874170c
+            )