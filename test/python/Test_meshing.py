--- conflicted
+++ resolved
@@ -96,12 +96,8 @@
         mdl = FEModel(title="test", source="test")
 
         mdl.from_meshio(mesh)
-<<<<<<< HEAD
-        
-=======
 
 
->>>>>>> cf579152
         assert mdl.node_table.shape[0] == mesh.points.shape[0]
 
         assert mdl.element_table.shape[0] == shp
