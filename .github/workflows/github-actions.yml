--- conflicted
+++ resolved
@@ -1,15 +1,9 @@
-<<<<<<< HEAD
-name: Nox Testing Suite
-
-on: [push, pull_request]
-=======
 name: GitHub Actions Testing Suite
 run-name: ${{ github.actor }} is running the testing suite 🚀
 on:
   pull_request:
     branches:
       - "**"
->>>>>>> 204b4f5d
 
 jobs:
   test:
